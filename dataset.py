--- conflicted
+++ resolved
@@ -388,13 +388,8 @@
                 if save_segment_data:
                     f.create_dataset(segment_key, data = current_segment_data.numpy())
             print("Complete!")
-<<<<<<< HEAD
             
             current_segment_data = current_segment_data.scale(scale_factor)          
-=======
-
-            current_segment_data = current_segment_data.scale(scale_factor)      
->>>>>>> 65831074
             
             for _ in range(current_max_batch_count):
                 num_subsection_elements = int((example_duration_seconds + fduration) * sample_rate_hertz)
@@ -403,11 +398,6 @@
                                 
                 # Injection, projection
                 if apply_whitening:
-<<<<<<< HEAD
-                    #cusignal.spectral_analysis.spectral.csd(batched_examples[1], batched_examples[1])
-                    
-=======
->>>>>>> 65831074
                     batched_examples = whiten(
                         batched_examples, 
                         batched_backgrounds, 
