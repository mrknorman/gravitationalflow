--- conflicted
+++ resolved
@@ -12,56 +12,6 @@
 ```
 
 The `--recurse-submodules` option ensures that the cuPhenom submodule and its submodules are downloaded.
-<<<<<<< HEAD
-
-## 2. Compile cuPhenom
-
-To compile the cuPhenom library, navigate to the cuPhenom submodule directory:
-
-```bash
-cd gravyflow/cuphenom
-```
-
-Ensure the CUDA C++ compiler (`nvcc`) is accessible by updating your PATH variable:
-
-```bash
-export PATH=/usr/local/cuda/bin${PATH:+:${PATH}}$
-```
-
-Adjust the path if your CUDA installation is in a non-default location. Afterward, return to the previous directory to continue the installation process:
-
-```bash
-cd -
-```
-
-## 3. Install Gravyflow
-It is recommended to install GravyFlow within a new conda environment. GravyFlow requires Python 3.10:
-
-```bash
-conda env create --name gravyflow
-conda activate gravyflow
-```
-
-Then, install GravyFlow and its requirements into your conda environment:
-
-```bash
-pip install -e gravyflow
-```
-
-Note that GravyFlow is under active development, and you may encounter issues during installation. Ensure TensorFlow can recognize GPUs in your environment, as GravyFlow is optimized for GPU use and relies on vectorized GPU functions. Some components, especially cuPhenom, do not have CPU fallbacks.
-
-## 4. Setup permissions:
-
-Follow these guides for setting up permissions to access real data:
-
-https://computing.docs.ligo.org/guide/auth/x509/
-https://computing.docs.ligo.org/guide/auth/kerberos/
-
-## 5. Setup Gravity Spy Permissions:
-
-Access Gravity Spy credentials by logging in with your LIGO credentials at:
-
-=======
 
 ## 2. Compile cuPhenom
 
@@ -123,7 +73,6 @@
 
 Access Gravity Spy credentials by logging in with your LIGO credentials at:
 
->>>>>>> 825c4a3c
 https://secrets.ligo.org/secrets/144/
 
 Then, export the obtained username and password:
